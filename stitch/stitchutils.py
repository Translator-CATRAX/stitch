import argparse
import gzip
import itertools
import json
import tempfile
import urllib
from typing import Any, Iterable, Iterator, TypeVar, Union, cast

import bmt
import numpy as np
import pandas as pd
import requests
import jsonlines
import shutil

CONFLATION_TYPE_NAMES_IDS = \
    {'DrugChemical': 1,
     'GeneProtein': 2}

def get_biolink_categories() -> tuple[set[str], str]:
    tk = bmt.Toolkit()
    ver = tk.get_model_version()
    return (set(tk.get_all_classes(formatted=True)), ver)


def namespace_to_dict(namespace: argparse.Namespace) -> dict[str, Any]:
    return {
        k: namespace_to_dict(v) if isinstance(v, argparse.Namespace) else v
        for k, v in vars(namespace).items()
    }


T = TypeVar("T", bound=object)
def nan_to_none(o: Union[float, T]) -> Union[None, T]:
    if isinstance(o, float) and np.isnan(o):
        return None
    return cast(T, o)

SECS_PER_MIN = 60
SECS_PER_HOUR = 3600

def format_time_seconds_to_str(seconds: float) -> str:
    hours: int = int(seconds // SECS_PER_HOUR)
    minutes: int = int((seconds % SECS_PER_HOUR) // SECS_PER_MIN)
    remaining_seconds: float = seconds % SECS_PER_MIN
    return f"{hours:03d}:{minutes:02d}:{remaining_seconds:02.0f}"

def chunked(iterator: Iterator[str], size: int) -> Iterable[list[str]]:
    """Yield successive chunks of `size` lines from an iterator."""
    while True:
        chunk = list(itertools.islice(iterator, size))
        if not chunk:
            break
        yield chunk

def url_to_local_path(url: str) -> str:
    parsed = urllib.parse.urlparse(url)
    if parsed.scheme == 'file':
        # Combine netloc and path (for local files, netloc is often empty on Unix)
        if parsed.netloc and parsed.path:
            path = f"/{parsed.netloc}{parsed.path}"
        elif parsed.netloc:
            path = parsed.netloc
        else:
            path = parsed.path
        return urllib.parse.unquote(path)
    raise ValueError(f"Not a file:// URL: {url}")

def get_lines_from_url(url_or_path: str) -> Iterator[str]:
    if url_or_path.startswith("file://"):
        path = url_to_local_path(url_or_path)
        with open(path, 'r', encoding='utf-8') as f:
            for line in f:
                yield line.rstrip('\n')
    else:
        # Download to a temporary file first, to avoid a ChunkedEncodingError
        with tempfile.NamedTemporaryFile(mode='wb+', delete=True) as tmp_file:
            with requests.get(url_or_path, stream=True, timeout=(10, 300)) as response:
                response.raise_for_status()
                for chunk in response.iter_content(chunk_size=8192):
                    tmp_file.write(chunk)
            tmp_file.flush()
            tmp_file.seek(0)

            # Now read from the temp file as text
            with open(tmp_file.name, 'r', encoding='utf-8') as f:
                for line in f:
                    yield line.rstrip('\n')

def get_line_chunks_from_url(url: str, chunk_size: int) -> Iterable[list[str]]:
    lines = get_lines_from_url(url)
    return chunked(lines, chunk_size)


<<<<<<< HEAD

def read_jsonl_file_chunks(filename: str,
                           lines_per_chunk: int) -> Iterable[pd.DataFrame]:
    open_func = gzip.open if filename.endswith(".gz") else open
    with open_func(filename, "rt", encoding="utf-8") as f:
        chunk = []
        for line in f:
            chunk.append(json.loads(line))
            if len(chunk) >= lines_per_chunk:
                yield pd.DataFrame(chunk)
                chunk.clear()
        if chunk:
            yield pd.DataFrame(chunk)

def write_jsonl_file(recs_iter: Iterable[dict],
                     file_name: str):
    with open(file_name, 'w') as fo:
        for record in recs_iter:
            json.dump(record, fo, ensure_ascii=False)
            fo.write("\n")
=======
def create_single_jsonlines(test_mode: bool = False):
    sort_keys = not test_mode

    temp_output_file_name = tempfile.mkstemp(prefix='stitch-')[1]

    temp_output_file = open(temp_output_file_name, 'w')

    temp_output_jsonlines = jsonlines.Writer(temp_output_file, sort_keys=sort_keys)

    return (temp_output_jsonlines, temp_output_file, temp_output_file_name)


def close_single_jsonlines(info: tuple, output_file_name: str):
    (temp_output_jsonlines, temp_output_file, temp_output_file_name) = info

    shutil.move(temp_output_file_name, output_file_name)

    temp_output_jsonlines.close()

    temp_output_file.close()


def start_read_jsonlines(file_name: str, type=dict):
    file = open(file_name, 'r')
    jsonlines_reader = jsonlines.Reader(file)
    return (jsonlines_reader.iter(type=type), jsonlines_reader, file)


def end_read_jsonlines(read_jsonlines_info):
    (_, jsonlines_reader, file) = read_jsonlines_info
    file.close()
    jsonlines_reader.close()
>>>>>>> b0597697
<|MERGE_RESOLUTION|>--- conflicted
+++ resolved
@@ -92,7 +92,6 @@
     return chunked(lines, chunk_size)
 
 
-<<<<<<< HEAD
 
 def read_jsonl_file_chunks(filename: str,
                            lines_per_chunk: int) -> Iterable[pd.DataFrame]:
@@ -113,7 +112,6 @@
         for record in recs_iter:
             json.dump(record, fo, ensure_ascii=False)
             fo.write("\n")
-=======
 def create_single_jsonlines(test_mode: bool = False):
     sort_keys = not test_mode
 
@@ -146,4 +144,3 @@
     (_, jsonlines_reader, file) = read_jsonlines_info
     file.close()
     jsonlines_reader.close()
->>>>>>> b0597697
